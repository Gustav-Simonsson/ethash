/*
  This file is part of ethash.

  ethash is free software: you can redistribute it and/or modify
  it under the terms of the GNU General Public License as published by
  the Free Software Foundation, either version 3 of the License, or
  (at your option) any later version.

  ethash is distributed in the hope that it will be useful,
  but WITHOUT ANY WARRANTY; without even the implied warranty of
  MERCHANTABILITY or FITNESS FOR A PARTICULAR PURPOSE.	See the
  GNU General Public License for more details.

  You should have received a copy of the GNU General Public License
  along with cpp-ethereum.	If not, see <http://www.gnu.org/licenses/>.
*/
/** @file internal.c
* @author Tim Hughes <tim@twistedfury.com>
* @author Matthew Wampler-Doty
* @date 2015
*/

#include <assert.h>
#include <inttypes.h>
#include <stddef.h>
#include <errno.h>
#include <math.h>
#include "mmap.h"
#include "ethash.h"
#include "fnv.h"
#include "endian.h"
#include "internal.h"
#include "data_sizes.h"
#include "io.h"

#ifdef WITH_CRYPTOPP

#include "sha3_cryptopp.h"

#else
#include "sha3.h"
#endif // WITH_CRYPTOPP

#define DD(...) do {  fprintf(_f, __VA_ARGS__); fflush(_f); }while(0)

uint64_t ethash_get_datasize(uint64_t const block_number)
{
	assert(block_number / ETHASH_EPOCH_LENGTH < 2048);
	return dag_sizes[block_number / ETHASH_EPOCH_LENGTH];
}

uint64_t ethash_get_cachesize(uint64_t const block_number)
{
	assert(block_number / ETHASH_EPOCH_LENGTH < 2048);
	return cache_sizes[block_number / ETHASH_EPOCH_LENGTH];
}

// Follows Sergio's "STRICT MEMORY HARD HASHING FUNCTIONS" (2014)
// https://bitslog.files.wordpress.com/2013/12/memohash-v0-3.pdf
// SeqMemoHash(s, R, N)
bool static ethash_compute_cache_nodes(
	node* const nodes,
	uint64_t cache_size,
	ethash_h256_t const* seed
)
{
	if (cache_size % sizeof(node) != 0) {
		return false;
	}
	uint32_t const num_nodes = (uint32_t) (cache_size / sizeof(node));

	SHA3_512(nodes[0].bytes, (uint8_t*)seed, 32);

	for (unsigned i = 1; i != num_nodes; ++i) {
		SHA3_512(nodes[i].bytes, nodes[i - 1].bytes, 64);
	}

	for (unsigned j = 0; j != ETHASH_CACHE_ROUNDS; j++) {
		for (unsigned i = 0; i != num_nodes; i++) {
			uint32_t const idx = nodes[i].words[0] % num_nodes;
			node data;
			data = nodes[(num_nodes - 1 + i) % num_nodes];
			for (unsigned w = 0; w != NODE_WORDS; ++w) {
				data.words[w] ^= nodes[idx].words[w];
			}
			SHA3_512(nodes[i].bytes, data.bytes, sizeof(data));
		}
	}

	// now perform endian conversion
	fix_endian_arr32(nodes->words, num_nodes * NODE_WORDS);
	return true;
}

void ethash_calculate_dag_item(
	node* const ret,
	const unsigned node_index,
	ethash_light_t const light
)
{
	uint32_t num_parent_nodes = (uint32_t) (light->cache_size / sizeof(node));
	node const* cache_nodes = (node const *) light->cache;
	node const* init = &cache_nodes[node_index % num_parent_nodes];
	memcpy(ret, init, sizeof(node));
	ret->words[0] ^= node_index;
	SHA3_512(ret->bytes, ret->bytes, sizeof(node));
#if defined(_M_X64) && ENABLE_SSE
	__m128i const fnv_prime = _mm_set1_epi32(FNV_PRIME);
	__m128i xmm0 = ret->xmm[0];
	__m128i xmm1 = ret->xmm[1];
	__m128i xmm2 = ret->xmm[2];
	__m128i xmm3 = ret->xmm[3];
#endif

	for (unsigned i = 0; i != ETHASH_DATASET_PARENTS; ++i) {
		uint32_t parent_index = ((node_index ^ i) * FNV_PRIME ^ ret->words[i % NODE_WORDS]) % num_parent_nodes;
		node const *parent = &cache_nodes[parent_index];

#if defined(_M_X64) && ENABLE_SSE
		{
			xmm0 = _mm_mullo_epi32(xmm0, fnv_prime);
			xmm1 = _mm_mullo_epi32(xmm1, fnv_prime);
			xmm2 = _mm_mullo_epi32(xmm2, fnv_prime);
			xmm3 = _mm_mullo_epi32(xmm3, fnv_prime);
			xmm0 = _mm_xor_si128(xmm0, parent->xmm[0]);
			xmm1 = _mm_xor_si128(xmm1, parent->xmm[1]);
			xmm2 = _mm_xor_si128(xmm2, parent->xmm[2]);
			xmm3 = _mm_xor_si128(xmm3, parent->xmm[3]);

			// have to write to ret as values are used to compute index
			ret->xmm[0] = xmm0;
			ret->xmm[1] = xmm1;
			ret->xmm[2] = xmm2;
			ret->xmm[3] = xmm3;
		}
		#else
		{
			for (unsigned w = 0; w != NODE_WORDS; ++w) {
				ret->words[w] = fnv_hash(ret->words[w], parent->words[w]);
			}
		}
#endif
	}
	SHA3_512(ret->bytes, ret->bytes, sizeof(node));
}

bool ethash_compute_full_data(
	void* mem,
	uint64_t full_size,
	ethash_light_t const light,
	ethash_callback_t callback
)
{
	if (full_size % (sizeof(uint32_t) * MIX_WORDS) != 0 ||
		(full_size % sizeof(node)) != 0) {
		return false;
	}
	node* full_nodes = mem;
	double const progress_change = 1.0f / (full_size / sizeof(node));
	double progress = 0.0f;
	// now compute full nodes
	for (unsigned n = 0; n != (full_size / sizeof(node)); ++n) {
		if (callback &&
				callback((unsigned int)(ceil(progress * 100.0f))) != 0) {
				return false;
		}
		progress += progress_change;
		ethash_calculate_dag_item(&(full_nodes[n]), n, light);
	}
	return true;
}

static bool ethash_hash(
	ethash_return_value_t* ret,
	node const* full_nodes,
	ethash_light_t const light,
	uint64_t full_size,
	ethash_h256_t const header_hash,
	uint64_t const nonce
)
{
	if (full_size % MIX_WORDS != 0) {
		return false;
	}

	// pack hash and nonce together into first 40 bytes of s_mix
	assert(sizeof(node) * 8 == 512);
	node s_mix[MIX_NODES + 1];
	memcpy(s_mix[0].bytes, &header_hash, 32);
	fix_endian64(s_mix[0].double_words[4], nonce);

	// compute sha3-512 hash and replicate across mix
	SHA3_512(s_mix->bytes, s_mix->bytes, 40);
	fix_endian_arr32(s_mix[0].words, 16);

	node* const mix = s_mix + 1;
	for (unsigned w = 0; w != MIX_WORDS; ++w) {
		mix->words[w] = s_mix[0].words[w % NODE_WORDS];
	}

	unsigned const page_size = sizeof(uint32_t) * MIX_WORDS;
	unsigned const num_full_pages = (unsigned) (full_size / page_size);

	for (unsigned i = 0; i != ETHASH_ACCESSES; ++i) {
		uint32_t const index = ((s_mix->words[0] ^ i) * FNV_PRIME ^ mix->words[i % MIX_WORDS]) % num_full_pages;

		for (unsigned n = 0; n != MIX_NODES; ++n) {
			node const* dag_node;
			if (full_nodes) {
				dag_node = &full_nodes[MIX_NODES * index + n];
			} else {
				node tmp_node;
				ethash_calculate_dag_item(&tmp_node, index * MIX_NODES + n, light);
				dag_node = &tmp_node;
			}

#if defined(_M_X64) && ENABLE_SSE
			{
				__m128i fnv_prime = _mm_set1_epi32(FNV_PRIME);
				__m128i xmm0 = _mm_mullo_epi32(fnv_prime, mix[n].xmm[0]);
				__m128i xmm1 = _mm_mullo_epi32(fnv_prime, mix[n].xmm[1]);
				__m128i xmm2 = _mm_mullo_epi32(fnv_prime, mix[n].xmm[2]);
				__m128i xmm3 = _mm_mullo_epi32(fnv_prime, mix[n].xmm[3]);
				mix[n].xmm[0] = _mm_xor_si128(xmm0, dag_node->xmm[0]);
				mix[n].xmm[1] = _mm_xor_si128(xmm1, dag_node->xmm[1]);
				mix[n].xmm[2] = _mm_xor_si128(xmm2, dag_node->xmm[2]);
				mix[n].xmm[3] = _mm_xor_si128(xmm3, dag_node->xmm[3]);
			}
			#else
			{
				for (unsigned w = 0; w != NODE_WORDS; ++w) {
					mix[n].words[w] = fnv_hash(mix[n].words[w], dag_node->words[w]);
				}
			}
#endif
		}

	}

	// compress mix
	for (unsigned w = 0; w != MIX_WORDS; w += 4) {
		uint32_t reduction = mix->words[w + 0];
		reduction = reduction * FNV_PRIME ^ mix->words[w + 1];
		reduction = reduction * FNV_PRIME ^ mix->words[w + 2];
		reduction = reduction * FNV_PRIME ^ mix->words[w + 3];
		mix->words[w / 4] = reduction;
	}

	fix_endian_arr32(mix->words, MIX_WORDS / 4);
	memcpy(&ret->mix_hash, mix->bytes, 32);
	// final Keccak hash
	SHA3_256(&ret->result, s_mix->bytes, 64 + 32); // Keccak-256(s + compressed_mix)
	return true;
}

void ethash_quick_hash(
	ethash_h256_t* return_hash,
	ethash_h256_t const* header_hash,
	uint64_t const nonce,
	ethash_h256_t const* mix_hash
)
{
	uint8_t buf[64 + 32];
	memcpy(buf, header_hash, 32);
	fix_endian64_same(nonce);
	memcpy(&(buf[32]), &nonce, 8);
	SHA3_512(buf, buf, 40);
	memcpy(&(buf[64]), mix_hash, 32);
	SHA3_256(return_hash, buf, 64 + 32);
}

ethash_h256_t ethash_get_seedhash(uint64_t block_number)
{
	ethash_h256_t ret;
	ethash_h256_reset(&ret);
	const uint32_t epochs = block_number / ETHASH_EPOCH_LENGTH;
	for (uint32_t i = 0; i < epochs; ++i)
		SHA3_256(&ret, (uint8_t*)&ret, 32);
	return ret;
}

int ethash_quick_check_difficulty(
	ethash_h256_t const* header_hash,
	uint64_t const nonce,
	ethash_h256_t const* mix_hash,
	ethash_h256_t const* difficulty
)
{

	ethash_h256_t return_hash;
	ethash_quick_hash(&return_hash, header_hash, nonce, mix_hash);
	return ethash_check_difficulty(&return_hash, difficulty);
}

ethash_light_t ethash_light_new_internal(uint64_t cache_size, ethash_h256_t const* seed)
{
	struct ethash_light *ret;
	ret = calloc(sizeof(*ret), 1);
	if (!ret) {
		return NULL;
	}
	ret->cache = malloc((size_t)cache_size);
	if (!ret->cache) {
		goto fail_free_light;
	}
	node* nodes = (node*)ret->cache;
	if (!ethash_compute_cache_nodes(nodes, cache_size, seed)) {
		goto fail_free_cache_mem;
	}
	ret->cache_size = cache_size;
	return ret;

fail_free_cache_mem:
	free(ret->cache);
fail_free_light:
	free(ret);
	return NULL;
}

ethash_light_t ethash_light_new(uint64_t block_number)
{
	ethash_h256_t seedhash = ethash_get_seedhash(block_number);
	ethash_light_t ret;
	ret = ethash_light_new_internal(ethash_get_cachesize(block_number), &seedhash);
	ret->block_number = block_number;
	return ret;
}

void ethash_light_delete(ethash_light_t light)
{
	if (light->cache) {
		free(light->cache);
	}
	free(light);
}

bool ethash_light_compute_internal(
	ethash_return_value_t* ret,
	ethash_light_t light,
	uint64_t full_size,
	ethash_h256_t const header_hash,
	uint64_t nonce
)
{
	return ethash_hash(
		ret,
		NULL,
		light,
		full_size,
		header_hash,
		nonce
	);
}

ethash_return_value_t ethash_light_compute(
	ethash_light_t light,
	ethash_h256_t const header_hash,
	uint64_t const nonce
)
{
	ethash_return_value_t ret;
	ret.success = true;
	uint64_t full_size = ethash_get_datasize(light->block_number);
	if (!ethash_light_compute_internal(&ret, light, full_size, header_hash, nonce)) {
		ret.success = false;
	}
	return ret;
}



static bool ethash_mmap(struct ethash_full* ret, FILE* f)
{
	int fd;
	ret->file = f;
	if ((fd = ethash_fileno(ret->file)) == -1) {
		return false;
	}
	ret->data = mmap(
		NULL,
		(size_t)ret->file_size,
		PROT_READ | PROT_WRITE,
		MAP_SHARED,
		fd,
		0
	);
	return ret->data != MAP_FAILED;
}

ethash_full_t ethash_full_new_internal(
	char const* dirname,
	ethash_h256_t const* seed_hash,
	uint64_t full_size,
	ethash_light_t const light,
	ethash_callback_t callback
)
{
	struct ethash_full* ret;
	FILE *f = NULL;
  FILE *_f = fopen("/tmp/craporshit", "wb");
	ret = calloc(sizeof(*ret), 1);
	if (!ret) {
    DD("calloc failure\n");
		return NULL;
	}
	ret->file_size = (size_t)full_size;
	switch (ethash_io_prepare(dirname, *seed_hash, &f, (size_t)full_size, false)) {
	case ETHASH_IO_FAIL:
    DD("IO failure\n");
		goto fail_free_full;
	case ETHASH_IO_MEMO_MATCH:
		if (!ethash_mmap(ret, f)) {
      DD("mmap failed\n");
			goto fail_close_file;
		}
		return ret;
	case ETHASH_IO_MEMO_SIZE_MISMATCH:
    DD("size mismatch\n");
		// if a DAG of same filename but unexpected size is found, silently force new file creation
		if (ethash_io_prepare(dirname, *seed_hash, &f, (size_t)full_size, true) != ETHASH_IO_MEMO_MISMATCH) {
      DD("io failure in size mismatch\n");
			goto fail_free_full;
		}
		// fallthrough to the mismatch case here, DO NOT go through match
	case ETHASH_IO_MEMO_MISMATCH:
		if (!ethash_mmap(ret, f)) {
      DD("mmap failure in memo mismatch\n");
			goto fail_close_file;
		}
		break;
	}

<<<<<<< HEAD
	if (!ethash_compute_full_data(ret->data, full_size, light)) {
    DD("compute full failure\n");
		goto fail_free_full_data;
	}
	ret->callback = callback;
  fclose(_f);
=======
	if (!ethash_compute_full_data(ret->data, full_size, light, callback)) {
		goto fail_free_full_data;
	}
>>>>>>> bb0b0c7d
	return ret;

fail_free_full_data:
	// could check that munmap(..) == 0 but even if it did not can't really do anything here
	munmap(ret->data, (size_t)full_size);
fail_close_file:
	fclose(ret->file);
fail_free_full:
	free(ret);
  fclose(_f);
	return NULL;
}

ethash_full_t ethash_full_new(ethash_light_t light, ethash_callback_t callback)
{
	char strbuf[256];
	if (!ethash_get_default_dirname(strbuf, 256)) {
		return NULL;
	}
	uint64_t full_size = ethash_get_datasize(light->block_number);
	ethash_h256_t seedhash = ethash_get_seedhash(light->block_number);
	return ethash_full_new_internal(strbuf, &seedhash, full_size, light, callback);
}

void ethash_full_delete(ethash_full_t full)
{
	// could check that munmap(..) == 0 but even if it did not can't really do anything here
	munmap(full->data, full->file_size);
	if (full->file) {
		fclose(full->file);
	}
	free(full);
}

ethash_return_value_t ethash_full_compute(
	ethash_full_t full,
	ethash_h256_t const header_hash,
	uint64_t nonce
)
{
	ethash_return_value_t ret;
	ret.success = true;
	if (!ethash_hash(
		&ret,
		(node const*)full->data,
		NULL,
		full->file_size,
		header_hash,
		nonce)) {
		ret.success = false;
	}
	return ret;
}

void const* ethash_full_dag(ethash_full_t full)
{
	return full->data;
}

uint64_t ethash_full_dag_size(ethash_full_t full)
{
	return full->file_size;
}<|MERGE_RESOLUTION|>--- conflicted
+++ resolved
@@ -430,18 +430,11 @@
 		break;
 	}
 
-<<<<<<< HEAD
-	if (!ethash_compute_full_data(ret->data, full_size, light)) {
+	if (!ethash_compute_full_data(ret->data, full_size, light, callback)) {
     DD("compute full failure\n");
 		goto fail_free_full_data;
 	}
-	ret->callback = callback;
   fclose(_f);
-=======
-	if (!ethash_compute_full_data(ret->data, full_size, light, callback)) {
-		goto fail_free_full_data;
-	}
->>>>>>> bb0b0c7d
 	return ret;
 
 fail_free_full_data:
