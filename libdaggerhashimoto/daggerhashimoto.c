--- conflicted
+++ resolved
@@ -94,10 +94,9 @@
 }
 
 void produce_dag(
-        uint64_t *dag,
+        uint64_t * dag,
         const parameters params,
         const unsigned char seed[HASH_CHARS]) {
-<<<<<<< HEAD
     sha3_dag(dag, seed);
     uint32_t picker1 = (uint32_t) dag[0] % SAFE_PRIME,
             picker2, worker1, worker2;
@@ -117,22 +116,6 @@
         }
         dag[i] = x;
     }
-=======
-  const int w = params.w;
-  sha3_dag(dag, seed);
-  const uint32_t init = (uint32_t)dag[0];
-  uint32_t x, picker = init;
-  uint64_t temp;
-  int j;
-  for (uint64_t i = 8; i < params.n; ++i) {
-    temp = init * picker;
-    x = picker = (uint32_t) (temp % SAFE_PRIME);
-    x ^= dag[x % i];
-    for (j = 0; j < params.w; ++j)
-      x ^= cube_mod_safe_prime(x);
-    dag[i] = x;
-  }
->>>>>>> 1b6e6643
 }
 
 uint32_t pow_mod(const uint32_t a, int b) {
@@ -150,16 +133,6 @@
 
 
 uint32_t quick_calc_cached(uint64_t *cache, const parameters params, uint64_t pos) {
-<<<<<<< HEAD
-    if (pos < params.cache_size)
-        return cache[pos];
-    else {
-        uint32_t x = pow_mod(cache[0], pos + 1);
-        for (int j = 0; j < params.w; ++j)
-            x ^= cube_mod_safe_prime(x);
-        return x;
-    }
-=======
   if (pos < params.cache_size)
     return cache[pos]; // todo, 64->32 bit truncation
   else {
@@ -168,18 +141,16 @@
       x ^= cube_mod_safe_prime(x);
     return x;
   }
->>>>>>> 1b6e6643
 }
 
 uint32_t quick_calc(
         parameters params,
         const unsigned char seed[HASH_CHARS],
         const uint64_t pos) {
-<<<<<<< HEAD
-    uint64_t cache[params.cache_size];
-    params.n = params.cache_size;
-    produce_dag(cache, params, seed);
-    return quick_calc_cached(cache, params, pos);
+  uint64_t* cache = alloca(sizeof(uint64_t) * params.cache_size); // might be too large for stack?
+  params.n = params.cache_size;
+  produce_dag(cache, params, seed);
+  return quick_calc_cached(cache, params, pos);
 }
 
 void hashimoto(
@@ -188,47 +159,18 @@
         const parameters params,
         const unsigned char prevhash[HASH_CHARS],
         const uint64_t nonce) {
-    const size_t m = params.n - WIDTH;
-    size_t idx = sha3_nonce(prevhash, nonce) % m;
-    uint32_t mix[WIDTH], c[WIDTH];
-
-    for (int i = 0; i < WIDTH; ++i) {
-        mix[i] = 0;
-        c[i] = dag[idx + i];
-    }
-
-    for (int p = 0; p < params.accesses; ++p) {
-        for (int i = 0; i < WIDTH; ++i)
-            mix[i] ^= dag[idx + i];
-        idx = (idx ^ ((uint64_t *) mix)[0]) % m;
-    }
-    sha3_mix(result, mix);
-=======
-  uint64_t* cache = alloca(sizeof(uint64_t) * params.cache_size); // might be too large for stack?
-  params.n = params.cache_size;
-  produce_dag(cache, params, seed);
-  return quick_calc_cached(cache, params, pos);
->>>>>>> 1b6e6643
-}
-
-void hashimoto(
-        unsigned char result[HASH_CHARS],
-        const uint32_t *dag,
-        const parameters params,
-        const unsigned char prevhash[HASH_CHARS],
-        const uint64_t nonce) {
-    const uint64_t m = params.n - WIDTH;
-    uint64_t idx = sha3_nonce(prevhash, nonce) % m;
-    uint32_t mix[WIDTH];
-    int i;
+  const uint64_t m = params.n - WIDTH;
+  uint64_t idx = sha3_nonce(prevhash, nonce) % m;
+  uint32_t mix[WIDTH];
+  int i;
+  for (i = 0; i < WIDTH; ++i)
+    mix[i] = 0;
+  for(int p = 0; p < params.accesses; ++p) {
     for (i = 0; i < WIDTH; ++i)
-        mix[i] = 0;
-    for (int p = 0; p < params.accesses; ++p) {
-        for (i = 0; i < WIDTH; ++i)
-            mix[i] ^= dag[idx + i];
-        idx = (idx ^ ((uint64_t *) mix)[0]) % m;
-    }
-    sha3_mix(result, mix);
+      mix[i] ^= dag[idx + i];
+    idx = (idx ^ ((uint64_t *) mix)[0]) % m;
+  }
+  sha3_mix(result, mix);
 }
 
 void quick_hashimoto_cached(
@@ -257,19 +199,10 @@
         parameters params,
         const unsigned char prevhash[32],
         const uint64_t nonce) {
-<<<<<<< HEAD
-    const uint64_t original_n = params.n;
-    uint64_t cache[params.cache_size];
-    params.n = params.cache_size;
-    produce_dag(cache, params, prevhash);
-    params.n = original_n;
-    return quick_hashimoto_cached(result, cache, params, prevhash, nonce);
-=======
   const uint64_t original_n = params.n;
   uint64_t* cache = alloca(sizeof(uint64_t) * params.cache_size); // might be too large for stack?
   params.n = params.cache_size;
   produce_dag(cache, params, prevhash);
   params.n = original_n;
   quick_hashimoto_cached(result, cache, params, prevhash, nonce);
->>>>>>> 1b6e6643
 }